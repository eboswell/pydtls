--- conflicted
+++ resolved
@@ -214,35 +214,22 @@
                         # Connect
                         self._clientAccept(conn)
                     else:
-<<<<<<< HEAD
                         # Handshake
                         if not self._clientHandshakeDone(conn):
                             self._clientDoHandshake(conn)
                         # Normal read
                         else:
-                            buf = self._clientRead(conn, bufsize)
-                            if buf:
-                                if conn in self._clients:
-                                    return buf, self._clients[conn].getAddr()
-                                else:
-                                    _logger.debug('Received data from an already disconnected client!')
-
-            except Exception as e:
-                setattr(e, 'peer', _last_peer)
-                raise e
-=======
-                        buf = self._clientRead(conn, bufsize)
-                        if buf:
-                            self._clients[conn].updateTimestamp()
-                            if conn in self._clients:
-                                return buf, self._clients[conn].getAddr()
-                            else:
-                                _logger.debug('Received data from an already disconnected client!')
-
-        except Exception as e:
-            setattr(e, 'peer', _last_peer)
-            raise e
->>>>>>> 41a71fcc
+							buf = self._clientRead(conn, bufsize)
+							if buf:
+								self._clients[conn].updateTimestamp()
+								if conn in self._clients:
+									return buf, self._clients[conn].getAddr()
+								else:
+									_logger.debug('Received data from an already disconnected client!')
+
+			except Exception as e:
+				setattr(e, 'peer', _last_peer)
+				raise e
 
         try:
             for conn in self._getClientReadingSockets():
